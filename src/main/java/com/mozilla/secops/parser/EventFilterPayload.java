package com.mozilla.secops.parser;

import java.io.Serializable;
import java.util.ArrayList;
import java.util.HashMap;
import java.util.Map;

/** Can be associated with {@link EventFilterRule} for payload matching */
public class EventFilterPayload implements Serializable {
  private static final long serialVersionUID = 1L;

  /** Properties match strings from various payload event types */
  public enum StringProperty {
    NORMALIZED_SUBJECTUSER,

    SECEVENT_ACTION,
    SECEVENT_SOURCEADDRESS,
    SECEVENT_ACCOUNTID,
    SECEVENT_EMAILRECIPIENT,
    SECEVENT_SMSRECIPIENT,

    OPENSSH_AUTHMETHOD,

<<<<<<< HEAD
        RAW_RAW,

        CLOUDTRAIL_EVENTNAME,
        CLOUDTRAIL_ACCOUNTID,
        CLOUDTRAIL_INVOKEDBY,
        CLOUDTRAIL_MFA
    }
=======
    RAW_RAW
  }
>>>>>>> 45e14f21

  private Class<? extends PayloadBase> ptype;
  private Map<StringProperty, String> stringMatchers;

  private ArrayList<StringProperty> stringSelectors;

  /**
   * Return true if payload criteria matches
   *
   * @param e Input event
   * @return True on match
   */
  public Boolean matches(Event e) {
    if (ptype != null && !(ptype.isInstance(e.getPayload()))) {
      return false;
    }
    for (Map.Entry<StringProperty, String> entry : stringMatchers.entrySet()) {
      String value = e.getPayload().eventStringValue(entry.getKey());
      if (value == null) {
        return false;
      }
      if (!(value.equals(entry.getValue()))) {
        return false;
      }
    }
    return true;
  }

  /**
   * Return extracted keys from event based on string selectors
   *
   * @param e Input event
   * @return {@link ArrayList} of extracted keys
   */
  public ArrayList<String> getKeys(Event e) {
    ArrayList<String> ret = new ArrayList<String>();
    for (StringProperty s : stringSelectors) {
      String value;
      if (s.name().startsWith("NORMALIZED_")) {
        Normalized n = e.getNormalized();
        if (n == null) {
          return null;
        }
        value = n.eventStringValue(s);
      } else {
        value = e.getPayload().eventStringValue(s);
      }
      if (value == null) {
        return null;
      }
      ret.add(value);
    }
    return ret;
  }

  /**
   * Add a new simple string match to the payload filter
   *
   * @param property {@link EventFilterPayload.StringProperty}
   * @param s String to match against
   * @return EventFilterPayload for chaining
   */
  public EventFilterPayload withStringMatch(StringProperty property, String s) {
    stringMatchers.put(property, s);
    return this;
  }

  /**
   * Add a string selector for filter keying operations
   *
   * @param property Property to extract for key
   * @return EventFilterPayload for chaining
   */
  public EventFilterPayload withStringSelector(StringProperty property) {
    stringSelectors.add(property);
    return this;
  }

  /**
   * Create new payload filter that additionally verifies against the supplied payload class
   *
   * @param ptype Payload class
   */
  public EventFilterPayload(Class<? extends PayloadBase> ptype) {
    this();
    this.ptype = ptype;
  }

  /** Create new empty payload filter */
  public EventFilterPayload() {
    stringMatchers = new HashMap<StringProperty, String>();
    stringSelectors = new ArrayList<StringProperty>();
  }
}<|MERGE_RESOLUTION|>--- conflicted
+++ resolved
@@ -21,18 +21,13 @@
 
     OPENSSH_AUTHMETHOD,
 
-<<<<<<< HEAD
-        RAW_RAW,
+    RAW_RAW,
 
-        CLOUDTRAIL_EVENTNAME,
-        CLOUDTRAIL_ACCOUNTID,
-        CLOUDTRAIL_INVOKEDBY,
-        CLOUDTRAIL_MFA
-    }
-=======
-    RAW_RAW
+    CLOUDTRAIL_EVENTNAME,
+    CLOUDTRAIL_ACCOUNTID,
+    CLOUDTRAIL_INVOKEDBY,
+    CLOUDTRAIL_MFA
   }
->>>>>>> 45e14f21
 
   private Class<? extends PayloadBase> ptype;
   private Map<StringProperty, String> stringMatchers;
