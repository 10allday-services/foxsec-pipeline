package com.mozilla.secops.alert;

import java.io.IOException;
import org.apache.beam.sdk.transforms.DoFn;
import org.apache.beam.sdk.transforms.PTransform;
import org.apache.beam.sdk.transforms.ParDo;
import org.apache.beam.sdk.values.PCollection;
import org.apache.beam.sdk.values.PDone;
import org.slf4j.Logger;
import org.slf4j.LoggerFactory;

/** {@link AlertIO} provides an IO transform handling {@link Alert} output */
public class AlertIO {
  /**
   * Return {@link PTransform} to handle alerting output
   *
   * @return IO transform
   */
  public static Write write(AlertConfiguration cfg) {
    return new Write(cfg);
  }

  /**
   * Handle alerting output based on the contents of the alerting messages such as included metadata
   * and severity.
   */
  public static class Write extends PTransform<PCollection<String>, PDone> {
    private static final long serialVersionUID = 1L;
    private final AlertConfiguration cfg;

    /**
     * Get alert configuration in transform
     *
     * @return {@link AlertConfiguration}
     */
    public AlertConfiguration getAlertConfiguration() {
      return cfg;
    }

    /**
     * Create new alert handler transform
     *
     * @param cfg Alerting configuration
     */
    public Write(AlertConfiguration cfg) {
      this.cfg = cfg;
    }

    @Override
    public PDone expand(PCollection<String> input) {
      input.apply(ParDo.of(new WriteFn(this)));
      return PDone.in(input.getPipeline());
    }
  }

  private static class WriteFn extends DoFn<String, Void> {
    private static final long serialVersionUID = 1L;

    private final Write wTransform;
    private Logger log;

    private AlertConfiguration cfg;
    private AlertMailer mailer;
    private AlertSlack slack;

    public WriteFn(Write wTransform) {
      this.wTransform = wTransform;
      cfg = wTransform.getAlertConfiguration();
    }

    @Setup
    public void setup() throws IOException {
      log = LoggerFactory.getLogger(WriteFn.class);
      log.info("creating new alert output handler");

      if (cfg.getSmtpCredentials() != null) {
        log.info("configuration requires AlertMailer");
        mailer = new AlertMailer(cfg);
      }
      if (cfg.getSlackToken() != null) {
        log.info("configuration requires AlertSlack");
        slack = new AlertSlack(cfg);
      }
    }

    @ProcessElement
    public void processElement(ProcessContext c) {
      String raw = c.element();
      Alert a = Alert.fromJSON(raw);
      if (a == null) {
        return;
      }
      log.info("processing alert: {}", raw);

      if (mailer != null) {
        if (cfg.getEmailCatchall() != null) {
          // Configured catchall address always recieves a copy of the alert
          mailer.sendToCatchall(a);
        }
<<<<<<< HEAD

        String sd = a.getMetadataValue("notify_email_direct");
        if (sd != null) {
          mailer.sendToAddress(a, sd);
        }
      }

      if (slack != null) {
        String slackEmail = a.getMetadataValue("notify_slack_direct");
        if (slackEmail != null) {
          try {
            slack.confirmationAlert(a, slack.getUserId(slackEmail));
          } catch (Exception exc) {
            log.error("error sending slack alert: {}", exc.getMessage());
          }
=======

        // If a direct email metadata entry exists, also send the alert directly
        // to the specified address
        String sd = a.getMetadataValue("notify_email_direct");
        if (sd != null) {
          mailer.sendToAddress(a, sd);
>>>>>>> f39b05c2
        }
      }
    }
  }
}<|MERGE_RESOLUTION|>--- conflicted
+++ resolved
@@ -97,8 +97,9 @@
           // Configured catchall address always recieves a copy of the alert
           mailer.sendToCatchall(a);
         }
-<<<<<<< HEAD
 
+        // If a direct email metadata entry exists, also send the alert directly
+        // to the specified address
         String sd = a.getMetadataValue("notify_email_direct");
         if (sd != null) {
           mailer.sendToAddress(a, sd);
@@ -113,14 +114,6 @@
           } catch (Exception exc) {
             log.error("error sending slack alert: {}", exc.getMessage());
           }
-=======
-
-        // If a direct email metadata entry exists, also send the alert directly
-        // to the specified address
-        String sd = a.getMetadataValue("notify_email_direct");
-        if (sd != null) {
-          mailer.sendToAddress(a, sd);
->>>>>>> f39b05c2
         }
       }
     }
