--- conflicted
+++ resolved
@@ -55,7 +55,6 @@
 
   void setOutputAlertEmailCatchall(String value);
 
-<<<<<<< HEAD
   @Description("With alert slack output; Slack token (supports RuntimeSecrets)")
   String getOutputAlertSlackToken();
 
@@ -65,13 +64,12 @@
   String getOutputAlertSlackCatchall();
 
   void setOutputAlertSlackCatchall(String value);
-=======
+
   @Description("Monitored resource indicator to include in any alert metadata")
   @Validation.Required
   String getMonitoredResourceIndicator();
 
   void setMonitoredResourceIndicator(String value);
->>>>>>> 5b8e30da
 
   public static PTransform<PCollection<String>, PDone> compositeOutput(OutputOptions o) {
     return CompositeOutput.withOptions(o);
